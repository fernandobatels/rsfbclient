//!
//! Rust Firebird Client
//!
//! Connection functions
//!
use rsfbclient_core::{Dialect, FbError, FirebirdClient, FirebirdClientDbOps, FromRow, IntoParams};
use std::{marker, mem};

use crate::{
    query::Queryable, statement::StatementData, transaction::TransactionData, Execute, Transaction,
};
use stmt_cache::{StmtCache, StmtCacheData};

pub mod builders {

    #![allow(unused_imports)]
    use super::{
        super::{charset, Charset},
        Connection, ConnectionConfiguration, Dialect, FbError, FirebirdClient,
        FirebirdClientFactory,
    };

    #[cfg(feature = "native_client")]
    mod builder_native;
    #[cfg(feature = "native_client")]
    pub use builder_native::*;

    #[cfg(feature = "pure_rust")]
    mod builder_pure_rust;
    #[cfg(feature = "pure_rust")]
    pub use builder_pure_rust::*;
}

pub(crate) mod conn_string;
pub(crate) mod stmt_cache;

pub(crate) mod simple;
pub use simple::SimpleConnection;

/// A generic factory for creating multiple preconfigured instances of a particular client implementation
/// Intended mainly for use by connection pool
pub trait FirebirdClientFactory {
    type C: FirebirdClient;

    /// Construct a new instance of a client
    fn new_instance(&self) -> Result<Self::C, FbError>;

    /// Pull the connection configuration details out as a borrow
    fn get_conn_conf(
        &self,
    ) -> &ConnectionConfiguration<<Self::C as FirebirdClientDbOps>::AttachmentConfig>;
}

/// Generic aggregate of configuration data for firebird db Connections
/// The data required for forming connections is partly client-implementation-dependent
#[derive(Clone)]
pub struct ConnectionConfiguration<A> {
    attachment_conf: A,
    dialect: Dialect,
    stmt_cache_size: usize,
}

impl<A: Default> Default for ConnectionConfiguration<A> {
    fn default() -> Self {
        Self {
            attachment_conf: Default::default(),
            dialect: Dialect::D3,
            stmt_cache_size: 20,
        }
    }
}

/// A connection to a firebird database
pub struct Connection<C: FirebirdClient> {
    /// Database handler
    pub(crate) handle: <C as FirebirdClientDbOps>::DbHandle,

    /// Firebird dialect for the statements
    pub(crate) dialect: Dialect,

    /// Cache for the prepared statements
    pub(crate) stmt_cache: StmtCache<StatementData<C>>,

    /// Default transaction to be used when no explicit
    /// transaction is used
    pub(crate) def_tr: Option<TransactionData<C>>,

    /// If true, methods in `Queryable` and `Executable` should not
    /// automatically commit and rollback
    pub(crate) in_transaction: bool,

    /// Firebird client
    pub(crate) cli: C,
}

impl<C: FirebirdClient> Connection<C> {
<<<<<<< HEAD
=======
    /// Open the client connection.
>>>>>>> 74864bb7
    pub fn open(
        mut cli: C,
        conf: &ConnectionConfiguration<C::AttachmentConfig>,
    ) -> Result<Connection<C>, FbError> {
        let handle = cli.attach_database(&conf.attachment_conf)?;
        let stmt_cache = StmtCache::new(conf.stmt_cache_size);

        Ok(Connection {
            handle,
            dialect: conf.dialect,
            stmt_cache,
            def_tr: None,
            in_transaction: false,
            cli,
        })
    }

    /// Drop the current database
    pub fn drop_database(mut self) -> Result<(), FbError> {
        self.cli.drop_database(&mut self.handle)?;

        Ok(())
    }

    /// Close the current connection.
    pub fn close(mut self) -> Result<(), FbError> {
        let res = self.cleanup_and_detach();
        mem::forget(self);
        res
    }

    // Cleans up statement cache and releases the database handle
    fn cleanup_and_detach(&mut self) -> Result<(), FbError> {
        StmtCache::close_all(self);

        // Drop the default transaction
        if let Some(mut tr) = self.def_tr.take() {
            tr.rollback(self).ok();
        }

        self.cli.detach_database(&mut self.handle)?;

        Ok(())
    }

    /// Run a closure with a transaction, if the closure returns an error
    /// and the default transaction is not active, the transaction will rollback, else it will be committed
    pub fn with_transaction<T, F>(&mut self, closure: F) -> Result<T, FbError>
    where
        F: FnOnce(&mut Transaction<C>) -> Result<T, FbError>,
    {
        let in_transaction = self.in_transaction;

        let mut tr = if let Some(tr) = self.def_tr.take() {
            tr.into_transaction(self)
        } else {
            Transaction::new(self)?
        };

        let res = closure(&mut tr);

        if !in_transaction {
            if res.is_ok() {
                tr.commit_retaining()?;
            } else {
                tr.rollback_retaining()?;
            }
        }

        let tr = TransactionData::from_transaction(tr);

        if let Some(mut tr) = self.def_tr.replace(tr) {
            // Should never happen, but just to be sure
            tr.rollback(self).ok();
        }

        res
    }

    /// Run a closure with the default transaction, no rollback or commit will be automatically performed
    /// after the closure returns. The next call to this function will use the same transaction
    /// if it was not closed with `commit_retaining` or `rollback_retaining`
    fn use_transaction<T, F>(&mut self, closure: F) -> Result<T, FbError>
    where
        F: FnOnce(&mut Transaction<C>) -> Result<T, FbError>,
    {
        let mut tr = if let Some(tr) = self.def_tr.take() {
            tr.into_transaction(self)
        } else {
            Transaction::new(self)?
        };

        let res = closure(&mut tr);

        let tr = TransactionData::from_transaction(tr);

        if let Some(mut tr) = self.def_tr.replace(tr) {
            // Should never happen, but just to be sure
            tr.rollback(self).ok();
        }

        res
    }

    /// Begins a new transaction, and instructs all the `query` and `execute` methods
    /// performed in the [`Connection`] type to not automatically commit and rollback
    /// until [`commit`][`Connection::commit`] or [`rollback`][`Connection::rollback`] are called
    pub fn begin_transaction(&mut self) -> Result<(), FbError> {
        let tr = if let Some(tr) = self.def_tr.take() {
            tr.into_transaction(self)
        } else {
            Transaction::new(self)?
        };

        let tr = TransactionData::from_transaction(tr);

        if let Some(mut tr) = self.def_tr.replace(tr) {
            // Should never happen, but just to be sure
            tr.rollback(self).ok();
        }

        self.in_transaction = true;

        Ok(())
    }

    /// Commit the default transaction
    pub fn commit(&mut self) -> Result<(), FbError> {
        self.in_transaction = false;

        self.use_transaction(|tr| tr.commit_retaining())
    }

    /// Rollback the default transaction
    pub fn rollback(&mut self) -> Result<(), FbError> {
        self.in_transaction = false;

        self.use_transaction(|tr| tr.rollback_retaining())
    }
}

impl<C: FirebirdClient> Drop for Connection<C> {
    fn drop(&mut self) {
        // Ignore the possible error value
        let _ = self.cleanup_and_detach();
    }
}

/// Variant of the `StatementIter` borrows `Connection` and uses the statement cache
pub struct StmtIter<'a, R, C: FirebirdClient> {
    /// Statement cache data. Wrapped in option to allow taking the value to send back to the cache
    stmt_cache_data: Option<StmtCacheData<StatementData<C>>>,

    conn: &'a mut Connection<C>,

    _marker: marker::PhantomData<R>,
}

impl<R, C> Drop for StmtIter<'_, R, C>
where
    C: FirebirdClient,
{
    fn drop(&mut self) {
        // Close the cursor
        self.stmt_cache_data
            .as_mut()
            .unwrap()
            .stmt
            .close_cursor(self.conn)
            .ok();

        // Send the statement back to the cache
        StmtCache::insert_and_close(self.conn, self.stmt_cache_data.take().unwrap()).ok();

        if !self.conn.in_transaction {
            // Commit the transaction
            self.conn.commit().ok();
        }
    }
}

impl<R, C> Iterator for StmtIter<'_, R, C>
where
    R: FromRow,
    C: FirebirdClient,
{
    type Item = Result<R, FbError>;

    fn next(&mut self) -> Option<Self::Item> {
        let stmt_cache_data = self.stmt_cache_data.as_mut().unwrap();

        self.conn
            .use_transaction(move |tr| {
                Ok(stmt_cache_data
                    .stmt
                    .fetch(tr.conn, &mut tr.data)
                    .and_then(|row| row.map(FromRow::try_from).transpose())
                    .transpose())
            })
            .unwrap_or_default()
    }
}

impl<C> Queryable for Connection<C>
where
    C: FirebirdClient,
{
    fn query_iter<'a, P, R>(
        &'a mut self,
        sql: &str,
        params: P,
    ) -> Result<Box<dyn Iterator<Item = Result<R, FbError>> + 'a>, FbError>
    where
        P: IntoParams,
        R: FromRow + 'static,
    {
        let stmt_cache_data = self.use_transaction(|tr| {
            let params = params.to_params();

            // Get a statement from the cache
            let mut stmt_cache_data = StmtCache::get_or_prepare(tr, sql, params.named())?;

            match stmt_cache_data.stmt.query(tr.conn, &mut tr.data, params) {
                Ok(_) => Ok(stmt_cache_data),
                Err(e) => {
                    // Return the statement to the cache
                    StmtCache::insert_and_close(tr.conn, stmt_cache_data)?;

                    if !tr.conn.in_transaction {
                        tr.rollback_retaining().ok();
                    }

                    Err(e)
                }
            }
        })?;

        let iter = StmtIter {
            stmt_cache_data: Some(stmt_cache_data),
            conn: self,
            _marker: Default::default(),
        };

        Ok(Box::new(iter))
    }
}

impl<C> Execute for Connection<C>
where
    C: FirebirdClient,
{
    fn execute<P>(&mut self, sql: &str, params: P) -> Result<usize, FbError>
    where
        P: IntoParams,
    {
        let params = params.to_params();

        self.with_transaction(|tr| {
            // Get a statement from the cache
            let mut stmt_cache_data = StmtCache::get_or_prepare(tr, sql, params.named())?;

            // Do not return now in case of error, because we need to return the statement to the cache
            let res = stmt_cache_data.stmt.execute(tr.conn, &mut tr.data, params);

            // Return the statement to the cache
            StmtCache::insert_and_close(tr.conn, stmt_cache_data)?;

            res
        })
    }

    fn execute_returnable<P, R>(&mut self, sql: &str, params: P) -> Result<R, FbError>
    where
        P: IntoParams,
        R: FromRow + 'static,
    {
        let params = params.to_params();

        self.with_transaction(|tr| {
            // Get a statement from the cache
            let mut stmt_cache_data = StmtCache::get_or_prepare(tr, sql, params.named())?;

            // Do not return now in case of error, because we need to return the statement to the cache
            let res = stmt_cache_data.stmt.execute2(tr.conn, &mut tr.data, params);

            // Return the statement to the cache
            StmtCache::insert_and_close(tr.conn, stmt_cache_data)?;

            let f_res = FromRow::try_from(res?)?;

            Ok(f_res)
        })
    }
}

#[cfg(test)]
mk_tests_default! {
    use crate::*;

    #[test]
    fn remote_connection() -> Result<(), FbError> {
        let conn = cbuilder().connect()?;

        conn.close().expect("error closing the connection");

        Ok(())
    }

    #[test]
    fn query_iter() -> Result<(), FbError> {
        let mut conn = cbuilder().connect()?;

        let mut rows = 0;

        for row in conn
            .query_iter("SELECT -3 FROM RDB$DATABASE WHERE 1 = ?", (1,))?
        {
            let (v,): (i32,) = row?;

            assert_eq!(v, -3);

            rows += 1;
        }

        assert_eq!(rows, 1);

        Ok(())
    }
}<|MERGE_RESOLUTION|>--- conflicted
+++ resolved
@@ -94,10 +94,7 @@
 }
 
 impl<C: FirebirdClient> Connection<C> {
-<<<<<<< HEAD
-=======
     /// Open the client connection.
->>>>>>> 74864bb7
     pub fn open(
         mut cli: C,
         conf: &ConnectionConfiguration<C::AttachmentConfig>,
