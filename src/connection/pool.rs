//!
//! Rust Firebird Client
//!
//! R2D2 Connection Pool
//!

use crate::{Connection, ConnectionBuilder, FbError, Transaction};
use rsfbclient_core::{FirebirdClient, FirebirdClientRemoteAttach};

pub struct FirebirdConnectionManager<C: FirebirdClient> {
    conn_builder: ConnectionBuilder<C>,
}

impl<C> FirebirdConnectionManager<C>
where
    C: FirebirdClient + FirebirdClientRemoteAttach<C>,
{
    pub fn new(conn_builder: ConnectionBuilder<C>) -> Self {
        Self { conn_builder }
    }
}

impl<C> r2d2::ManageConnection for FirebirdConnectionManager<C>
where
    C: FirebirdClient + 'static + FirebirdClientRemoteAttach<C>,
{
    type Connection = Connection<C>;
    type Error = FbError;

    fn connect(&self) -> Result<Self::Connection, Self::Error> {
        self.conn_builder.connect()
    }

    fn is_valid(&self, conn: &mut Self::Connection) -> Result<(), Self::Error> {
<<<<<<< HEAD
        let mut tr = Transaction::new(conn)?;
        let mut stmt = tr.prepare("SELECT 1 FROM RDB$DATABASE")?;
        stmt.query(&mut tr, ())?;

=======
        // If it can start a transaction, we are ok
        Transaction::new(&conn)?;
>>>>>>> 0a9bcfac
        Ok(())
    }

    fn has_broken(&self, _conn: &mut Self::Connection) -> bool {
        false
    }
}<|MERGE_RESOLUTION|>--- conflicted
+++ resolved
@@ -13,7 +13,7 @@
 
 impl<C> FirebirdConnectionManager<C>
 where
-    C: FirebirdClient + FirebirdClientRemoteAttach<C>,
+    C: FirebirdClient,
 {
     pub fn new(conn_builder: ConnectionBuilder<C>) -> Self {
         Self { conn_builder }
@@ -22,7 +22,7 @@
 
 impl<C> r2d2::ManageConnection for FirebirdConnectionManager<C>
 where
-    C: FirebirdClient + 'static + FirebirdClientRemoteAttach<C>,
+    C: FirebirdClient + FirebirdClientRemoteAttach + 'static, // TODO: Allow embedded database
 {
     type Connection = Connection<C>;
     type Error = FbError;
@@ -32,15 +32,8 @@
     }
 
     fn is_valid(&self, conn: &mut Self::Connection) -> Result<(), Self::Error> {
-<<<<<<< HEAD
-        let mut tr = Transaction::new(conn)?;
-        let mut stmt = tr.prepare("SELECT 1 FROM RDB$DATABASE")?;
-        stmt.query(&mut tr, ())?;
-
-=======
         // If it can start a transaction, we are ok
         Transaction::new(&conn)?;
->>>>>>> 0a9bcfac
         Ok(())
     }
 
