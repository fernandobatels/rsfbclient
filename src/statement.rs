--- conflicted
+++ resolved
@@ -5,22 +5,10 @@
 //!
 
 use crate::{
-<<<<<<< HEAD
-    ibase,
-    params::IntoParams,
-    row::{FromRow, Row},
-    status::FbError,
-    transaction::{Transaction, TransactionData},
-    xsqlda::{xsqlda_to_blr, XSqlVar},
-    Connection,
-};
-use bytes::Bytes;
-=======
     transaction::{Transaction, TransactionData},
     Connection,
 };
 use rsfbclient_core::{Column, FbError, FirebirdClient, FreeStmtOp, FromRow, IntoParams, StmtType};
->>>>>>> 0a9bcfac
 
 pub struct Statement<'c, C: FirebirdClient> {
     pub(crate) data: StatementData<C::StmtHandle>,
@@ -84,13 +72,8 @@
     }
 }
 /// Cursor to fetch the results of a statement
-<<<<<<< HEAD
-pub struct StatementFetch<'s> {
-    pub(crate) stmt: &'s mut StatementData,
-=======
 pub struct StatementFetch<'s, R, C: FirebirdClient> {
     pub(crate) stmt: &'s mut StatementData<C::StmtHandle>,
->>>>>>> 0a9bcfac
     /// Transaction needs to be alive for the fetch to work
     pub(crate) _tr: &'s Transaction<'s, C>,
     pub(crate) conn: &'s Connection<C>,
@@ -105,39 +88,11 @@
     C: FirebirdClient,
 {
     /// Fetch for the next row
-<<<<<<< HEAD
-    pub fn fetch(&mut self) -> Result<Option<Row>, FbError> {
-        self.stmt.fetch(self.conn)
-    }
-
-    pub fn into_iter<T>(self) -> StatementIter<'s, T>
-    where
-        T: FromRow,
-    {
-        StatementIter {
-            stmt_ft: self,
-            _marker: Default::default(),
-        }
-    }
-}
-
-impl Drop for StatementFetch<'_> {
-    fn drop(&mut self) {
-        self.stmt.close_cursor(self.conn).ok();
-    }
-}
-
-/// Iterator for the statement results
-pub struct StatementIter<'s, T> {
-    stmt_ft: StatementFetch<'s>,
-    _marker: std::marker::PhantomData<T>,
-=======
     pub fn fetch(&mut self) -> Result<Option<R>, FbError> {
         self.stmt
             .fetch(self.conn)
             .and_then(|row| row.map(FromRow::try_from).transpose())
     }
->>>>>>> 0a9bcfac
 }
 
 impl<T, C> Iterator for StatementFetch<'_, T, C>
@@ -164,18 +119,9 @@
 /// Low level statement handler.
 ///
 /// Needs to be closed calling `close` before dropping.
-<<<<<<< HEAD
-pub struct StatementData {
-    pub(crate) handle: ibase::StmtHandle,
-    pub(crate) xsqlda: Vec<XSqlVar>,
-    pub(crate) blr: Bytes,
-    pub(crate) stmt_type: ibase::StmtType,
-    pub(crate) param_count: usize,
-=======
 pub struct StatementData<H> {
     pub(crate) handle: H,
     pub(crate) stmt_type: StmtType,
->>>>>>> 0a9bcfac
 }
 
 impl<H> StatementData<H>
@@ -187,26 +133,6 @@
         conn: &Connection<C>,
         tr: &mut TransactionData<C::TrHandle>,
         sql: &str,
-<<<<<<< HEAD
-    ) -> Result<Self, FbError> {
-        let (stmt_type, handle, mut xsqlda, param_count) = conn
-            .wire
-            .borrow_mut()
-            .prepare_statement(conn.handle, tr.handle, conn.dialect, sql)?;
-
-        for var in xsqlda.iter_mut() {
-            var.coerce()?;
-        }
-        let blr = xsqlda_to_blr(&xsqlda)?;
-
-        Ok(Self {
-            handle,
-            xsqlda,
-            blr,
-            stmt_type,
-            param_count,
-        })
-=======
     ) -> Result<Self, FbError>
     where
         C: FirebirdClient<StmtHandle = H>,
@@ -217,7 +143,6 @@
                 .prepare_statement(conn.handle, tr.handle, conn.dialect, sql)?;
 
         Ok(Self { stmt_type, handle })
->>>>>>> 0a9bcfac
     }
 
     /// Execute the current statement without returnig any row
@@ -233,32 +158,12 @@
         T: IntoParams,
         C: FirebirdClient<StmtHandle = H>,
     {
-<<<<<<< HEAD
-        let params = params.to_params();
-
-        if params.len() != self.param_count {
-            return Err(format!(
-                "{} parameters received, but the sql has {}",
-                params.len(),
-                self.param_count
-            )
-            .into());
-        }
-
-        conn.wire
-            .borrow_mut()
-            .execute(tr.handle, self.handle, &params)?;
-
-        if self.stmt_type == ibase::StmtType::Select {
-            // If it was a select, we need to close the cursor
-=======
         conn.cli
             .borrow_mut()
             .execute(tr.handle, self.handle, params.to_params())?;
 
         if self.stmt_type == StmtType::Select {
             // Close the cursor, as it will not be used
->>>>>>> 0a9bcfac
             self.close_cursor(conn)?;
         }
 
@@ -279,56 +184,6 @@
         T: IntoParams,
         C: FirebirdClient<StmtHandle = H>,
     {
-<<<<<<< HEAD
-        let params = params.to_params();
-
-        if params.len() != self.param_count {
-            return Err(format!(
-                "{} parameters received, but the sql has {}",
-                params.len(),
-                self.param_count
-            )
-            .into());
-        }
-
-        conn.wire
-            .borrow_mut()
-            .execute(tr.handle, self.handle, &params)
-
-        // let col_buffers = (0..self.xsqlda.sqln)
-        //     .map(|col| {
-        //         let xcol = self.xsqlda.get_xsqlvar_mut(col as usize).unwrap();
-
-        //         ColumnBuffer::from_xsqlvar(xcol)
-        //     })
-        //     .collect::<Result<_, _>>()?;
-
-        // Ok(col_buffers)
-    }
-
-    /// Fetch for the next row, needs to be called after `query`
-    pub fn fetch(&mut self, conn: &Connection) -> Result<Option<Row>, FbError> {
-        let res = conn
-            .wire
-            .borrow_mut()
-            .fetch(self.handle, &self.xsqlda, &self.blr)?;
-
-        Ok(res.map(|cols| Row { buffers: cols }))
-    }
-
-    /// Closes the statement cursor, if it was open
-    pub fn close_cursor(&mut self, conn: &Connection) -> Result<(), FbError> {
-        conn.wire
-            .borrow_mut()
-            .free_statement(self.handle, ibase::FreeStmtOp::Close)
-    }
-
-    /// Closes the statement
-    pub fn close(&mut self, conn: &Connection) -> Result<(), FbError> {
-        conn.wire
-            .borrow_mut()
-            .free_statement(self.handle, ibase::FreeStmtOp::Drop)
-=======
         conn.cli
             .borrow_mut()
             .execute(tr.handle, self.handle, params.to_params())
@@ -360,7 +215,6 @@
         conn.cli
             .borrow_mut()
             .free_statement(self.handle, FreeStmtOp::Drop)
->>>>>>> 0a9bcfac
     }
 }
 
@@ -370,45 +224,8 @@
 
 #[cfg(test)]
 mk_tests_default! {
-    use crate::{prelude::*, Connection, Row, Transaction};
+    use crate::{prelude::*, Connection, Row};
     use rsfbclient_core::FirebirdClient;
-
-    #[test]
-    #[ignore]
-    // Not working as the way the fbclient handled the handle ids is diffrent (was unique in the app, not only the connection)
-    fn statements() {
-<<<<<<< HEAD
-        let conn1 = setup();
-
-        let conn2 = crate::ConnectionBuilder::default()
-            .connect()
-            .expect("Error on connect the test database");
-
-=======
-        let conn1 = connect();
-
-        let conn2 = connect();
-
->>>>>>> 0a9bcfac
-        let mut t1c1 = Transaction::new(&conn1).unwrap();
-        let mut t2c2 = Transaction::new(&conn2).unwrap();
-        let mut t3c1 = Transaction::new(&conn1).unwrap();
-
-        println!("T1 {:?}", t1c1.data.handle);
-        println!("T2 {:?}", t2c2.data.handle);
-        println!("T3 {:?}", t3c1.data.handle);
-
-        let mut stmt = t1c1.prepare("SELECT 1 FROM RDB$DATABASE").unwrap();
-
-        stmt.execute(&mut t1c1, ())
-            .expect("Error on execute with t1 from conn1");
-
-        stmt.execute(&mut t2c2, ())
-            .expect_err("Can't use a transaction from conn2 in a statement of the conn1");
-
-        stmt.execute(&mut t3c1, ())
-            .expect("Error on execute with t3 from conn1");
-    }
 
     #[test]
     fn new_api_select() {
@@ -565,15 +382,6 @@
 
     // #[test]
     // fn immediate_insert() {
-<<<<<<< HEAD
-    //     let conn = setup();
-
-    //     conn.with_transaction(|tr| {
-    //         tr.execute_immediate("insert into product (id, name) values (?, ?)", (1, "apple"))
-    //             .expect("Error on 1° insert");
-
-    //         tr.execute_immediate("insert into product (id, name) values (?, ?)", (2, "coffe"))
-=======
     //     let (mut conn, table) = setup();
 
     //     conn.with_transaction(|tr| {
@@ -581,7 +389,6 @@
     //             .expect("Error on 1° insert");
 
     //         tr.execute_immediate(&format!("insert into {} (id, name) values (?, ?)", (2, "coffe", table)))
->>>>>>> 0a9bcfac
     //             .expect("Error on 2° insert");
 
     //         Ok(())
@@ -591,17 +398,6 @@
     //     conn.close().expect("error on close the connection");
     // }
 
-<<<<<<< HEAD
-    fn setup() -> Connection {
-        let conn = crate::ConnectionBuilder::default()
-            .connect()
-            .expect("Error on connect the test database");
-
-        conn.with_transaction(|tr| {
-            tr.execute_immediate("DROP TABLE product").ok();
-
-            tr.execute_immediate("CREATE TABLE product (id int, name varchar(60), quantity int)")
-=======
     fn setup() -> (Connection<impl FirebirdClient>, String) {
         let conn = connect();
 
@@ -612,7 +408,6 @@
             tr.execute_immediate(&format!("DROP TABLE {}", table)).ok();
 
             tr.execute_immediate(&format!("CREATE TABLE {} (id int, name varchar(60), quantity int)", table))
->>>>>>> 0a9bcfac
                 .expect("Error on create the table product");
 
             Ok(())
