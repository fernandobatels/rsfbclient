//!
//! Rust Firebird Client
//!

#[cfg(test)]
#[macro_use]
pub(crate) mod tests;

pub mod prelude {
    pub use crate::query::{Execute, Queryable};
    pub use rsfbclient_derive::IntoParams;
}

mod connection;
mod query;
mod statement;
mod transaction;

pub use crate::{
    connection::{Connection, ConnectionConfiguration, FirebirdClientFactory},
    query::{Execute, Queryable},
    statement::Statement,
    transaction::Transaction,
};
pub use rsfbclient_core::{
<<<<<<< HEAD
    charset, Charset, Column, Dialect, FbError, FromRow, IntoParam, Row, SqlType,
=======
    charset, Column, Dialect, FbError, FromRow, IntoParam, IntoParams, ParamsType, Row, SqlType,
>>>>>>> 6fa6b696
};

#[cfg(feature = "pool")]
pub use crate::connection::pool::FirebirdConnectionManager;

//builders are behind feature gates inside this module
pub use crate::connection::builders;
pub use builders::*;<|MERGE_RESOLUTION|>--- conflicted
+++ resolved
@@ -23,11 +23,7 @@
     transaction::Transaction,
 };
 pub use rsfbclient_core::{
-<<<<<<< HEAD
-    charset, Charset, Column, Dialect, FbError, FromRow, IntoParam, Row, SqlType,
-=======
-    charset, Column, Dialect, FbError, FromRow, IntoParam, IntoParams, ParamsType, Row, SqlType,
->>>>>>> 6fa6b696
+    charset, Charset, Column, Dialect, FbError, FromRow, IntoParam, Row, SqlType, IntoParams, ParamsType,
 };
 
 #[cfg(feature = "pool")]
