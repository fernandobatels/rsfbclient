//! `FirebirdConnection` implementation for the pure rust firebird client

use bytes::{BufMut, Bytes, BytesMut};
use std::{
    env,
    io::{Read, Write},
    net::TcpStream,
};

use crate::{
    arc4::*,
    blr,
    consts::{AuthPluginType, ProtocolVersion, WireOp},
    srp::*,
    util::*,
    wire::*,
    xsqlda::{parse_xsqlda, xsqlda_to_blr, PrepareInfo, XSqlVar},
};
use rsfbclient_core::{
    ibase, Charset, Column, Dialect, FbError, FirebirdClientDbOps, FirebirdClientSqlOps,
    FreeStmtOp, SqlType, StmtType, TrIsolationLevel, TrOp,
};

type RustDbHandle = DbHandle;
type RustTrHandle = TrHandle;
type RustStmtHandle = StmtHandle;

/// Firebird client implemented in pure rust
pub struct RustFbClient {
    conn: Option<FirebirdWireConnection>,
    charset: Charset,
}

/// Required configuration for an attachment with the pure rust client
#[derive(Default, Clone)]
pub struct RustFbClientAttachmentConfig {
    pub host: String,
    pub port: u16,
    pub db_name: String,
    pub user: String,
    pub pass: String,
}

/// A Connection to a firebird server
pub struct FirebirdWireConnection {
    /// Connection socket
    socket: FbStream,

    /// Wire protocol version
    pub(crate) version: ProtocolVersion,

    /// Buffer to read the network data
    buff: Box<[u8]>,

    pub(crate) charset: Charset,
}

/// Data to keep track about a prepared statement
pub struct StmtHandleData {
    /// Statement handle
    handle: StmtHandle,
    /// Output xsqlda
    xsqlda: Vec<XSqlVar>,
    /// Blr representation of the above
    blr: Bytes,
    /// Number of parameters
    param_count: usize,
}

impl RustFbClient {
    ///Construct a new instance of the pure rust client
    pub fn new(charset: Charset) -> Self {
        Self {
            conn: None,
            charset,
        }
    }
}

impl FirebirdClientDbOps for RustFbClient {
    type DbHandle = RustDbHandle;
    type AttachmentConfig = RustFbClientAttachmentConfig;

    fn attach_database(
        &mut self,
        config: &Self::AttachmentConfig,
    ) -> Result<RustDbHandle, FbError> {
        let host = config.host.as_str();
        let port = config.port;
        let db_name = config.db_name.as_str();
        let user = config.user.as_str();
        let pass = config.pass.as_str();

        // Take the existing connection, or connects
        let mut conn = match self.conn.take() {
            Some(conn) => conn,
            None => FirebirdWireConnection::connect(
                host,
                port,
                db_name,
                user,
                pass,
                self.charset.clone(),
            )?,
        };

        let attach_result = conn.attach_database(db_name, user, pass);

        // Put the connection back
        self.conn.replace(conn);

        attach_result
    }
<<<<<<< HEAD
}

impl FirebirdClient for RustFbClient {
    type DbHandle = DbHandle;
    type TrHandle = TrHandle;
    type StmtHandle = StmtHandleData;

    type Args = ();

    fn new(charset: Charset, _args: Self::Args) -> Result<Self, FbError>
    where
        Self: Sized,
    {
        Ok(Self {
            conn: None,
            charset,
        })
    }

    fn detach_database(&mut self, db_handle: &mut Self::DbHandle) -> Result<(), FbError> {
=======

    fn detach_database(&mut self, db_handle: RustDbHandle) -> Result<(), FbError> {
>>>>>>> 45f1d8b5
        self.conn
            .as_mut()
            .map(|conn| conn.detach_database(db_handle))
            .unwrap_or_else(err_client_not_connected)
    }

<<<<<<< HEAD
    fn drop_database(&mut self, db_handle: &mut Self::DbHandle) -> Result<(), FbError> {
=======
    fn drop_database(&mut self, db_handle: RustDbHandle) -> Result<(), FbError> {
>>>>>>> 45f1d8b5
        self.conn
            .as_mut()
            .map(|conn| conn.drop_database(db_handle))
            .unwrap_or_else(err_client_not_connected)
    }
}

impl FirebirdClientSqlOps for RustFbClient {
    type DbHandle = RustDbHandle;
    type TrHandle = RustTrHandle;
    type StmtHandle = RustStmtHandle;

    fn begin_transaction(
        &mut self,
        db_handle: &mut Self::DbHandle,
        isolation_level: TrIsolationLevel,
    ) -> Result<Self::TrHandle, FbError> {
        self.conn
            .as_mut()
            .map(|conn| conn.begin_transaction(db_handle, isolation_level))
            .unwrap_or_else(err_client_not_connected)
    }

    fn transaction_operation(
        &mut self,
        tr_handle: &mut Self::TrHandle,
        op: TrOp,
    ) -> Result<(), FbError> {
        self.conn
            .as_mut()
            .map(|conn| conn.transaction_operation(tr_handle, op))
            .unwrap_or_else(err_client_not_connected)
    }

    fn exec_immediate(
        &mut self,
        _db_handle: &mut Self::DbHandle,
        tr_handle: &mut Self::TrHandle,
        dialect: Dialect,
        sql: &str,
    ) -> Result<(), FbError> {
        self.conn
            .as_mut()
            .map(|conn| conn.exec_immediate(tr_handle, dialect, sql))
            .unwrap_or_else(err_client_not_connected)
    }

    fn prepare_statement(
        &mut self,
        db_handle: &mut Self::DbHandle,
        tr_handle: &mut Self::TrHandle,
        dialect: Dialect,
        sql: &str,
    ) -> Result<(StmtType, Self::StmtHandle), FbError> {
        self.conn
            .as_mut()
            .map(|conn| conn.prepare_statement(db_handle, tr_handle, dialect, sql))
            .unwrap_or_else(err_client_not_connected)
    }

    fn free_statement(
        &mut self,
        stmt_handle: &mut Self::StmtHandle,
        op: FreeStmtOp,
    ) -> Result<(), FbError> {
        self.conn
            .as_mut()
            .map(|conn| conn.free_statement(stmt_handle, op))
            .unwrap_or_else(err_client_not_connected)
    }

    fn execute(
        &mut self,
        _db_handle: &mut Self::DbHandle,
        tr_handle: &mut Self::TrHandle,
        stmt_handle: &mut Self::StmtHandle,
        params: Vec<SqlType>,
    ) -> Result<(), FbError> {
        self.conn
            .as_mut()
            .map(|conn| conn.execute(tr_handle, stmt_handle, &params))
            .unwrap_or_else(err_client_not_connected)
    }

    fn execute2(
        &mut self,
        _db_handle: &mut Self::DbHandle,
        tr_handle: &mut Self::TrHandle,
        stmt_handle: &mut Self::StmtHandle,
        params: Vec<SqlType>,
    ) -> Result<Vec<Column>, FbError> {
        self.conn
            .as_mut()
            .map(|conn| conn.execute2(tr_handle, stmt_handle, &params))
            .unwrap_or_else(err_client_not_connected)
    }

    fn fetch(
        &mut self,
        _db_handle: &mut Self::DbHandle,
        tr_handle: &mut Self::TrHandle,
        stmt_handle: &mut Self::StmtHandle,
    ) -> Result<Option<Vec<Column>>, FbError> {
        self.conn
            .as_mut()
            .map(|conn| conn.fetch(tr_handle, stmt_handle))
            .unwrap_or_else(err_client_not_connected)
    }
}

fn err_client_not_connected<T>() -> Result<T, FbError> {
    Err("Client not connected to the server, call `attach_database` to connect".into())
}

impl FirebirdWireConnection {
    /// Start a connection to the firebird server
    pub fn connect(
        host: &str,
        port: u16,
        db_name: &str,
        user: &str,
        pass: &str,
        charset: Charset,
    ) -> Result<Self, FbError> {
        let socket = TcpStream::connect((host, port))?;

        // System username
        let username =
            env::var("USER").unwrap_or_else(|_| env::var("USERNAME").unwrap_or_default());
        let hostname = socket
            .local_addr()
            .map(|addr| addr.to_string())
            .unwrap_or_default();

        let mut socket = FbStream::Plain(socket);

        // Random key for the srp
        let srp_key: [u8; 32] = rand::random();

        let req = connect(db_name, false, user, &username, &hostname, &srp_key);
        socket.write_all(&req)?;
        socket.flush()?;

        // May be a bit too much
        let mut buff = vec![0; BUFFER_LENGTH as usize * 2].into_boxed_slice();

        let len = socket.read(&mut buff)?;
        let mut resp = Bytes::copy_from_slice(&buff[..len]);

        let ConnectionResponse {
            version,
            auth_plugin,
        } = parse_accept(&mut resp)?;

        if let Some(mut auth_plugin) = auth_plugin {
            loop {
                match auth_plugin.kind {
                    plugin @ AuthPluginType::Srp => {
                        let srp = SrpClient::<sha1::Sha1>::new(&srp_key, &SRP_GROUP);

                        if let Some(data) = auth_plugin.data {
                            socket = srp_auth(socket, &mut buff, srp, plugin, user, pass, data)?;

                            // Authentication Ok
                            break;
                        } else {
                            // Server requested a different authentication method than the client specified
                            // in the initial connection

                            socket.write_all(&cont_auth(
                                hex::encode(srp.get_a_pub()).as_bytes(),
                                plugin,
                                AuthPluginType::plugin_list(),
                                &[],
                            ))?;
                            socket.flush()?;

                            let len = socket.read(&mut buff)?;
                            let mut resp = Bytes::copy_from_slice(&buff[..len]);

                            auth_plugin = parse_cont_auth(&mut resp)?;
                        }
                    }
                    plugin @ AuthPluginType::Srp256 => {
                        let srp = SrpClient::<sha2::Sha256>::new(&srp_key, &SRP_GROUP);

                        if let Some(data) = auth_plugin.data {
                            socket = srp_auth(socket, &mut buff, srp, plugin, user, pass, data)?;

                            // Authentication Ok
                            break;
                        } else {
                            // Server requested a different authentication method than the client specified
                            // in the initial connection

                            socket.write_all(&cont_auth(
                                &hex::encode(srp.get_a_pub()).as_bytes(),
                                plugin,
                                AuthPluginType::plugin_list(),
                                &[],
                            ))?;
                            socket.flush()?;

                            let len = socket.read(&mut buff)?;
                            let mut resp = Bytes::copy_from_slice(&buff[..len]);

                            auth_plugin = parse_cont_auth(&mut resp)?;
                        }
                    }
                }
            }
        }

        Ok(Self {
            socket,
            version,
            buff,
            charset,
        })
    }

    /// Connect to a database, returning a database handle
    pub fn attach_database(
        &mut self,
        db_name: &str,
        user: &str,
        pass: &str,
    ) -> Result<DbHandle, FbError> {
        self.socket.write_all(&attach(
            db_name,
            user,
            pass,
            self.version,
            self.charset.clone(),
        ))?;
        self.socket.flush()?;

        let resp = self.read_response()?;

        Ok(DbHandle(resp.handle))
    }

    /// Disconnect from the database
    pub fn detach_database(&mut self, db_handle: &mut DbHandle) -> Result<(), FbError> {
        self.socket.write_all(&detach(db_handle.0))?;
        self.socket.flush()?;

        self.read_response()?;

        Ok(())
    }

    /// Drop the database
    pub fn drop_database(&mut self, db_handle: &mut DbHandle) -> Result<(), FbError> {
        self.socket.write_all(&drop_database(db_handle.0))?;
        self.socket.flush()?;

        self.read_response()?;

        Ok(())
    }

    /// Start a new transaction, with the specified transaction parameter buffer
    pub fn begin_transaction(
        &mut self,
        db_handle: &mut DbHandle,
        isolation_level: TrIsolationLevel,
    ) -> Result<TrHandle, FbError> {
        let tpb = [ibase::isc_tpb_version3 as u8, isolation_level as u8];

        self.socket
            .write_all(&transaction(db_handle.0, &tpb))
            .unwrap();
        self.socket.flush()?;

        let resp = self.read_response()?;

        Ok(TrHandle(resp.handle))
    }

    /// Commit / Rollback a transaction
    pub fn transaction_operation(
        &mut self,
        tr_handle: &mut TrHandle,
        op: TrOp,
    ) -> Result<(), FbError> {
        self.socket
            .write_all(&transaction_operation(tr_handle.0, op))?;
        self.socket.flush()?;

        self.read_response()?;

        Ok(())
    }

    /// Execute a sql immediately, without returning rows
    pub fn exec_immediate(
        &mut self,
        tr_handle: &mut TrHandle,
        dialect: Dialect,
        sql: &str,
    ) -> Result<(), FbError> {
        self.socket
            .write_all(&exec_immediate(
                tr_handle.0,
                dialect as u32,
                sql,
                &self.charset,
            )?)
            .unwrap();
        self.socket.flush()?;

        self.read_response()?;

        Ok(())
    }

    /// Alloc and prepare a statement
    ///
    /// Returns the statement type, handle and xsqlda describing the columns
    pub fn prepare_statement(
        &mut self,
        db_handle: &mut DbHandle,
        tr_handle: &mut TrHandle,
        dialect: Dialect,
        sql: &str,
    ) -> Result<(StmtType, StmtHandleData), FbError> {
        // Alloc statement
        self.socket.write_all(&allocate_statement(db_handle.0))?;
        // Prepare statement
        self.socket.write_all(&prepare_statement(
            tr_handle.0,
            u32::MAX,
            dialect as u32,
            sql,
            &self.charset,
        )?)?;
        self.socket.flush()?;

        let (op_code, mut resp) = self.read_packet()?;

        // Alloc resp
        if op_code != WireOp::Response as u32 {
            return err_conn_rejected(op_code);
        }

        let stmt_handle = StmtHandle(parse_response(&mut resp)?.handle);

        // Prepare resp
        let op_code = resp.get_u32()?;

        if op_code != WireOp::Response as u32 {
            return err_conn_rejected(op_code);
        }

        let mut xsqlda = Vec::new();

        let mut resp = parse_response(&mut resp)?;
        let PrepareInfo {
            stmt_type,
            mut param_count,
            mut truncated,
        } = parse_xsqlda(&mut resp.data, &mut xsqlda)?;

        while truncated {
            // Get more info on the types
            self.socket
                .write_all(&info_sql(stmt_handle.0, xsqlda.len()))?;
            self.socket.flush()?;

            let mut data = self.read_response()?.data;

            let parse_resp = parse_xsqlda(&mut data, &mut xsqlda)?;
            truncated = parse_resp.truncated;
            param_count = parse_resp.param_count;
        }

        // Coerce the output columns and transform to blr
        for var in xsqlda.iter_mut() {
            var.coerce()?;
        }
        let blr = xsqlda_to_blr(&xsqlda)?;

        Ok((
            stmt_type,
            StmtHandleData {
                handle: stmt_handle,
                xsqlda,
                blr,
                param_count,
            },
        ))
    }

    /// Closes or drops a statement
    pub fn free_statement(
        &mut self,
        stmt_handle: &mut StmtHandleData,
        op: FreeStmtOp,
    ) -> Result<(), FbError> {
        self.socket
            .write_all(&free_statement(stmt_handle.handle.0, op))?;
        // Obs.: Lazy response

        Ok(())
    }

    /// Execute the prepared statement with parameters
    pub fn execute(
        &mut self,
        tr_handle: &mut TrHandle,
        stmt_handle: &mut StmtHandleData,
        params: &[SqlType],
    ) -> Result<(), FbError> {
        if params.len() != stmt_handle.param_count {
            return Err(format!(
                "Tried to execute a statement that has {} parameters while providing {}",
                stmt_handle.param_count,
                params.len()
            )
            .into());
        }

        let params = blr::params_to_blr(self, tr_handle, params)?;

        self.socket
            .write_all(&execute(
                tr_handle.0,
                stmt_handle.handle.0,
                &params.blr,
                &params.values,
            ))
            .unwrap();
        self.socket.flush()?;

        self.read_response()?;

        Ok(())
    }

    /// Execute the prepared statement with parameters, returning data
    pub fn execute2(
        &mut self,
        tr_handle: &mut TrHandle,
        stmt_handle: &mut StmtHandleData,
        params: &[SqlType],
    ) -> Result<Vec<Column>, FbError> {
        if params.len() != stmt_handle.param_count {
            return Err(format!(
                "Tried to execute a statement that has {} parameters while providing {}",
                stmt_handle.param_count,
                params.len()
            )
            .into());
        }

        let params = blr::params_to_blr(self, tr_handle, params)?;

        self.socket
            .write_all(&execute2(
                tr_handle.0,
                stmt_handle.handle.0,
                &params.blr,
                &params.values,
                &stmt_handle.blr,
            ))
            .unwrap();
        self.socket.flush()?;

        let (op_code, mut resp) = read_packet(&mut self.socket, &mut self.buff)?;

        if op_code == WireOp::Response as u32 {
            // An error ocurred
            parse_response(&mut resp)?;
        }

        if op_code != WireOp::SqlResponse as u32 {
            return err_conn_rejected(op_code);
        }

        let parsed_cols =
            parse_sql_response(&mut resp, &stmt_handle.xsqlda, self.version, &self.charset)?;

        parse_response(&mut resp)?;

        let mut cols = Vec::with_capacity(parsed_cols.len());

        for pc in parsed_cols {
            cols.push(pc.into_column(self, tr_handle)?);
        }

        Ok(cols)
    }

    /// Fetch rows from the executed statement, coercing the types
    /// according to the provided blr
    pub fn fetch(
        &mut self,
        tr_handle: &mut TrHandle,
        stmt_handle: &mut StmtHandleData,
    ) -> Result<Option<Vec<Column>>, FbError> {
        self.socket
            .write_all(&fetch(stmt_handle.handle.0, &stmt_handle.blr))?;
        self.socket.flush()?;

        let (op_code, mut resp) = read_packet(&mut self.socket, &mut self.buff)?;

        if op_code == WireOp::Response as u32 {
            // An error ocurred
            parse_response(&mut resp)?;
        }

        if op_code != WireOp::FetchResponse as u32 {
            return err_conn_rejected(op_code);
        }

        if let Some(parsed_cols) =
            parse_fetch_response(&mut resp, &stmt_handle.xsqlda, self.version, &self.charset)?
        {
            let mut cols = Vec::with_capacity(parsed_cols.len());

            for pc in parsed_cols {
                cols.push(pc.into_column(self, tr_handle)?);
            }

            Ok(Some(cols))
        } else {
            Ok(None)
        }
    }

    /// Create a new blob, returning the blob handle and id
    pub fn create_blob(
        &mut self,
        tr_handle: &mut TrHandle,
    ) -> Result<(BlobHandle, BlobId), FbError> {
        self.socket.write_all(&create_blob(tr_handle.0))?;
        self.socket.flush()?;

        let resp = self.read_response()?;

        Ok((BlobHandle(resp.handle), BlobId(resp.object_id)))
    }

    /// Put blob segments
    pub fn put_segments(&mut self, blob_handle: BlobHandle, data: &[u8]) -> Result<(), FbError> {
        for segment in data.chunks(crate::blr::MAX_DATA_LENGTH) {
            self.socket
                .write_all(&put_segment(blob_handle.0, segment))?;
            self.socket.flush()?;

            self.read_response()?;
        }

        Ok(())
    }

    /// Open a blob, returning the blob handle
    pub fn open_blob(
        &mut self,
        tr_handle: &mut TrHandle,
        blob_id: BlobId,
    ) -> Result<BlobHandle, FbError> {
        self.socket.write_all(&open_blob(tr_handle.0, blob_id.0))?;
        self.socket.flush()?;

        let resp = self.read_response()?;

        Ok(BlobHandle(resp.handle))
    }

    /// Get a blob segment, returns the bytes and true if there is more data
    pub fn get_segment(&mut self, blob_handle: BlobHandle) -> Result<(Bytes, bool), FbError> {
        self.socket.write_all(&get_segment(blob_handle.0))?;
        self.socket.flush()?;

        let mut blob_data = BytesMut::with_capacity(256);

        let resp = self.read_response()?;
        let mut data = resp.data;

        loop {
            if data.remaining() < 2 {
                break;
            }
            let len = data.get_u16_le()? as usize;
            if data.remaining() < len {
                return err_invalid_response();
            }
            blob_data.put_slice(&data[..len]);
            data.advance(len)?;
        }

        Ok((blob_data.freeze(), resp.handle == 2))
    }

    /// Closes a blob handle
    pub fn close_blob(&mut self, blob_handle: BlobHandle) -> Result<(), FbError> {
        self.socket.write_all(&close_blob(blob_handle.0))?;
        self.socket.flush()?;

        self.read_response()?;

        Ok(())
    }

    /// Read a server response
    fn read_response(&mut self) -> Result<Response, FbError> {
        read_response(&mut self.socket, &mut self.buff)
    }

    /// Reads a packet from the socket
    fn read_packet(&mut self) -> Result<(u32, Bytes), FbError> {
        read_packet(&mut self.socket, &mut self.buff)
    }
}

/// Read a server response
fn read_response(socket: &mut impl Read, buff: &mut [u8]) -> Result<Response, FbError> {
    let (op_code, mut resp) = read_packet(socket, buff)?;

    if op_code != WireOp::Response as u32 {
        return err_conn_rejected(op_code);
    }

    parse_response(&mut resp)
}

/// Reads a packet from the socket
fn read_packet(socket: &mut impl Read, buff: &mut [u8]) -> Result<(u32, Bytes), FbError> {
    let mut len = socket.read(buff)?;
    let mut resp = BytesMut::from(&buff[..len]);

    loop {
        if len == buff.len() {
            // The buffer was not large enough, so read more
            len = socket.read(buff)?;
            resp.put_slice(&buff[..len]);
        } else {
            break;
        }
    }
    let mut resp = resp.freeze();

    let op_code = loop {
        let op_code = resp.get_u32()?;

        if op_code != WireOp::Dummy as u32 {
            break op_code;
        }
    };

    Ok((op_code, resp))
}

/// Performs the srp authentication with the server, returning the encrypted stream
fn srp_auth<D>(
    mut socket: FbStream,
    buff: &mut [u8],
    srp: SrpClient<D>,
    plugin: AuthPluginType,
    user: &str,
    pass: &str,
    data: SrpAuthData,
) -> Result<FbStream, FbError>
where
    D: digest::Digest,
{
    // Generate a private key with the salt received from the server
    let private_key = srp_private_key::<sha1::Sha1>(user.as_bytes(), pass.as_bytes(), &data.salt);

    // Generate a verified with the private key above and the server public key received
    let verifier = srp
        .process_reply(user.as_bytes(), &data.salt, &private_key, &data.pub_key)
        .map_err(|e| FbError::from(format!("Srp error: {}", e)))?;

    // Generate a proof to send to the server so it can verify the password
    let proof = hex::encode(verifier.get_proof());

    // Send proof data
    socket.write_all(&cont_auth(
        &proof.as_bytes(),
        plugin,
        AuthPluginType::plugin_list(),
        &[],
    ))?;
    socket.flush()?;

    read_response(&mut socket, buff)?;

    // Enable wire encryption
    socket.write_all(&crypt("Arc4", "Symmetric"))?;
    socket.flush()?;

    socket = FbStream::Arc4(Arc4Stream::new(
        match socket {
            FbStream::Plain(s) => s,
            _ => unreachable!("Stream was already encrypted!"),
        },
        &verifier.get_key(),
        buff.len(),
    ));

    read_response(&mut socket, buff)?;

    Ok(socket)
}

#[derive(Debug, Clone, Copy)]
/// A database handle
pub struct DbHandle(u32);

#[derive(Debug, Clone, Copy)]
/// A transaction handle
pub struct TrHandle(u32);

#[derive(Debug, Clone, Copy, Eq, PartialEq, Hash)]
/// A statement handle
pub struct StmtHandle(u32);

#[derive(Debug, Clone, Copy)]
/// A blob handle
pub struct BlobHandle(u32);

#[derive(Debug, Clone, Copy)]
/// A blob Identificator
pub struct BlobId(pub(crate) u64);

/// Firebird tcp stream, may be encrypted
enum FbStream {
    /// Plaintext stream
    Plain(TcpStream),

    /// Arc4 ecrypted stream
    Arc4(Arc4Stream<TcpStream>),
}

impl Read for FbStream {
    fn read(&mut self, buf: &mut [u8]) -> std::io::Result<usize> {
        match self {
            FbStream::Plain(s) => s.read(buf),
            FbStream::Arc4(s) => s.read(buf),
        }
    }
}

impl Write for FbStream {
    fn write(&mut self, buf: &[u8]) -> std::io::Result<usize> {
        match self {
            FbStream::Plain(s) => s.write(buf),
            FbStream::Arc4(s) => s.write(buf),
        }
    }

    fn flush(&mut self) -> std::io::Result<()> {
        match self {
            FbStream::Plain(s) => s.flush(),
            FbStream::Arc4(s) => s.flush(),
        }
    }
}

#[test]
#[ignore]
fn connection_test() {
    use rsfbclient_core::charset::UTF_8;

    let db_name = "test.fdb";
    let user = "SYSDBA";
    let pass = "masterkey";

    let mut conn =
        FirebirdWireConnection::connect("127.0.0.1", 3050, db_name, user, pass, UTF_8).unwrap();

    let mut db_handle = conn.attach_database(db_name, user, pass).unwrap();

    let mut tr_handle = conn
        .begin_transaction(&mut db_handle, TrIsolationLevel::Concurrency)
        .unwrap();

    let (stmt_type, mut stmt_handle) = conn
        .prepare_statement(
            &mut db_handle,
            &mut tr_handle,
            Dialect::D3,
            "
            SELECT
                1, 'abcdefghij' as tst, rand(), CURRENT_DATE, CURRENT_TIME, CURRENT_TIMESTAMP, -1, -2, -3, -4, -5, 1, 2, 3, 4, 5, 0 as last
            FROM RDB$DATABASE where 1 = ?
            ",
            // "
            // SELECT cast(1 as bigint), cast('abcdefghij' as varchar(10)) as tst FROM RDB$DATABASE UNION ALL
            // SELECT cast(2 as bigint), cast('abcdefgh' as varchar(10)) as tst FROM RDB$DATABASE UNION ALL
            // SELECT cast(3 as bigint), cast('abcdef' as varchar(10)) as tst FROM RDB$DATABASE UNION ALL
            // SELECT cast(4 as bigint), cast(null as varchar(10)) as tst FROM RDB$DATABASE UNION ALL
            // SELECT cast(null as bigint), cast('abcd' as varchar(10)) as tst FROM RDB$DATABASE
            // ",
        )
        .unwrap();

    println!("Statement type: {:?}", stmt_type);

    let params = match rsfbclient_core::IntoParams::to_params((1,)) {
        rsfbclient_core::ParamsType::Positional(params) => params,
        _ => unreachable!(),
    };

    conn.execute(&mut tr_handle, &mut stmt_handle, &params)
        .unwrap();

    loop {
        let resp = conn.fetch(&mut tr_handle, &mut stmt_handle).unwrap();

        if resp.is_none() {
            break;
        }
        println!("Fetch Resp: {:#?}", resp);
    }

    std::thread::sleep(std::time::Duration::from_millis(100));
}<|MERGE_RESOLUTION|>--- conflicted
+++ resolved
@@ -58,7 +58,7 @@
 /// Data to keep track about a prepared statement
 pub struct StmtHandleData {
     /// Statement handle
-    handle: StmtHandle,
+    handle: RustStmtHandle,
     /// Output xsqlda
     xsqlda: Vec<XSqlVar>,
     /// Blr representation of the above
@@ -111,42 +111,15 @@
 
         attach_result
     }
-<<<<<<< HEAD
-}
-
-impl FirebirdClient for RustFbClient {
-    type DbHandle = DbHandle;
-    type TrHandle = TrHandle;
-    type StmtHandle = StmtHandleData;
-
-    type Args = ();
-
-    fn new(charset: Charset, _args: Self::Args) -> Result<Self, FbError>
-    where
-        Self: Sized,
-    {
-        Ok(Self {
-            conn: None,
-            charset,
-        })
-    }
-
-    fn detach_database(&mut self, db_handle: &mut Self::DbHandle) -> Result<(), FbError> {
-=======
-
-    fn detach_database(&mut self, db_handle: RustDbHandle) -> Result<(), FbError> {
->>>>>>> 45f1d8b5
+
+    fn detach_database(&mut self, db_handle: &mut RustDbHandle) -> Result<(), FbError> {
         self.conn
             .as_mut()
             .map(|conn| conn.detach_database(db_handle))
             .unwrap_or_else(err_client_not_connected)
     }
 
-<<<<<<< HEAD
-    fn drop_database(&mut self, db_handle: &mut Self::DbHandle) -> Result<(), FbError> {
-=======
-    fn drop_database(&mut self, db_handle: RustDbHandle) -> Result<(), FbError> {
->>>>>>> 45f1d8b5
+    fn drop_database(&mut self, db_handle: &mut RustDbHandle) -> Result<(), FbError> {
         self.conn
             .as_mut()
             .map(|conn| conn.drop_database(db_handle))
@@ -157,7 +130,7 @@
 impl FirebirdClientSqlOps for RustFbClient {
     type DbHandle = RustDbHandle;
     type TrHandle = RustTrHandle;
-    type StmtHandle = RustStmtHandle;
+    type StmtHandle = StmtHandleData;
 
     fn begin_transaction(
         &mut self,
