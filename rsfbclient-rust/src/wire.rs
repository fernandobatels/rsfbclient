//! Structs and functions to write and parse the firebird wire protocol messages

#![allow(non_upper_case_globals)]

use bytes::{BufMut, Bytes, BytesMut};
use std::{convert::TryFrom, str};

use crate::{
    client::{BlobId, FirebirdWireConnection},
    consts::{gds_to_msg, AuthPluginType, Cnct, ProtocolVersion, WireOp},
    srp::*,
    util::*,
    xsqlda::{XSqlVar, XSQLDA_DESCRIBE_VARS},
};
use rsfbclient_core::{ibase, Charset, Column, FbError, FreeStmtOp, SqlType, TrOp};

/// Buffer length to use in the connection
pub const BUFFER_LENGTH: u32 = 1024;

/// Connection request
pub fn connect(
    db_name: &str,
    create_db: bool,
    user: &str,
    username: &str,
    hostname: &str,
    srp_key: &[u8],
) -> Bytes {
    let protocols = [
        // PROTOCOL_VERSION, Arch type (Generic=1), min, max, weight
        [ProtocolVersion::V10 as u32, 1, 0, 5, 2],
        [ProtocolVersion::V11 as u32, 1, 0, 5, 4],
        [ProtocolVersion::V12 as u32, 1, 0, 5, 6],
        [ProtocolVersion::V13 as u32, 1, 0, 5, 8],
    ];

    let mut connect = BytesMut::with_capacity(256);

    connect.put_u32(WireOp::Connect as u32);
    connect.put_u32(if create_db {
        WireOp::Create
    } else {
        WireOp::Attach
    } as u32);
    connect.put_u32(3); // CONNECT_VERSION
    connect.put_u32(1); // arch_generic

    // Db file path / name
    connect.put_wire_bytes(db_name.as_bytes());

    // Protocol versions understood
    connect.put_u32(protocols.len() as u32);

    // Request SRP by default, so use Sha1
    let srp = SrpClient::<sha1::Sha1>::new(srp_key, &SRP_GROUP);

    let uid = {
        let mut uid = BytesMut::new();

        let pubkey = hex::encode(srp.get_a_pub());

        // Database username
        uid.put_u8(Cnct::Login as u8);
        uid.put_u8(user.len() as u8);
        uid.put(user.as_bytes());

        // Request SRP by default
        let plugin = AuthPluginType::Srp.name();

        uid.put_u8(Cnct::PluginName as u8);
        uid.put_u8(plugin.len() as u8);
        uid.put(plugin.as_bytes());

        let plugin_list = AuthPluginType::plugin_list();

        uid.put_u8(Cnct::PluginList as u8);
        uid.put_u8(plugin_list.len() as u8);
        uid.put(plugin_list.as_bytes());

        for (i, pk_chunk) in pubkey.as_bytes().chunks(254).enumerate() {
            uid.put_u8(Cnct::SpecificData as u8);
            uid.put_u8(pk_chunk.len() as u8 + 1);
            uid.put_u8(i as u8);
            uid.put(pk_chunk);
        }

        let wire_crypt = "\x01\x00\x00\x00";

        uid.put_u8(Cnct::ClientCrypt as u8);
        uid.put_u8(wire_crypt.len() as u8);
        uid.put(wire_crypt.as_bytes());

        // System username
        uid.put_u8(Cnct::User as u8);
        uid.put_u8(username.len() as u8);
        uid.put(username.as_bytes());

        uid.put_u8(Cnct::Host as u8);
        uid.put_u8(hostname.len() as u8);
        uid.put(hostname.as_bytes());

        uid.put_u8(Cnct::UserVerification as u8);
        uid.put_u8(0);

        uid.freeze()
    };
    connect.put_wire_bytes(&uid);

    // Protocols
    for i in protocols.iter().flatten() {
        connect.put_u32(*i);
    }

    connect.freeze()
}

/// Continue authentication request
pub fn cont_auth(data: &[u8], plugin: AuthPluginType, plugin_list: String, keys: &[u8]) -> Bytes {
    let mut req = BytesMut::with_capacity(
        20 + data.len() + plugin.name().len() + plugin_list.len() + keys.len(),
    );

    req.put_u32(WireOp::ContAuth as u32);
    req.put_wire_bytes(data);
    req.put_wire_bytes(plugin.name().as_bytes());
    req.put_wire_bytes(plugin_list.as_bytes());
    req.put_wire_bytes(keys);

    req.freeze()
}

/// Wire encryption request
pub fn crypt(algo: &str, kind: &str) -> Bytes {
    let mut req = BytesMut::with_capacity(12 + algo.len() + kind.len());

    req.put_u32(WireOp::Crypt as u32);
    // Encryption algorithm
    req.put_wire_bytes(algo.as_bytes());
    // Encryption type
    req.put_wire_bytes(kind.as_bytes());

    req.freeze()
}

/// Attach request
pub fn attach(
    db_name: &str,
    user: &str,
    pass: &str,
    protocol: ProtocolVersion,
    charset: Charset,
) -> Bytes {
    let dpb = {
        let mut dpb = BytesMut::with_capacity(64);

        dpb.put_u8(1); //Version

        let charset = charset.on_firebird.as_bytes();

        dpb.put_slice(&[ibase::isc_dpb_lc_ctype as u8, charset.len() as u8]);
        dpb.put_slice(charset);

        dpb.put_slice(&[ibase::isc_dpb_user_name as u8, user.len() as u8]);
        dpb.put_slice(user.as_bytes());

        match protocol {
            // Plaintext password
            ProtocolVersion::V10 => {
                dpb.put_slice(&[ibase::isc_dpb_password as u8, pass.len() as u8]);
                dpb.put_slice(pass.as_bytes());
            }

            // Hashed password
            ProtocolVersion::V11 | ProtocolVersion::V12 => {
                #[allow(deprecated)]
                let enc_pass = pwhash::unix_crypt::hash_with("9z", pass).unwrap();
                let enc_pass = &enc_pass[2..];

                dpb.put_slice(&[ibase::isc_dpb_password_enc as u8, enc_pass.len() as u8]);
                dpb.put_slice(enc_pass.as_bytes());
            }

            // Password already verified
            ProtocolVersion::V13 => {}
        }

        dpb.freeze()
    };

    let mut attach = BytesMut::with_capacity(16 + db_name.len() + dpb.len());

    attach.put_u32(WireOp::Attach as u32);
    attach.put_u32(0); // Database Object ID

    attach.put_wire_bytes(db_name.as_bytes());

    attach.put_wire_bytes(&dpb);

    attach.freeze()
}

/// Detach from the database request
pub fn detach(db_handle: u32) -> Bytes {
    let mut tr = BytesMut::with_capacity(8);

    tr.put_u32(WireOp::Detach as u32);
    tr.put_u32(db_handle);

    tr.freeze()
}

/// Drop database request
pub fn drop_database(db_handle: u32) -> Bytes {
    let mut tr = BytesMut::with_capacity(8);

    tr.put_u32(WireOp::DropDatabase as u32);
    tr.put_u32(db_handle);

    tr.freeze()
}

/// Begin transaction request
pub fn transaction(db_handle: u32, tpb: &[u8]) -> Bytes {
    let mut tr = BytesMut::with_capacity(12 + tpb.len());

    tr.put_u32(WireOp::Transaction as u32);
    tr.put_u32(db_handle);
    tr.put_wire_bytes(tpb);

    tr.freeze()
}

/// Commit / Rollback transaction request
pub fn transaction_operation(tr_handle: u32, op: TrOp) -> Bytes {
    let mut tr = BytesMut::with_capacity(8);

    let op = match op {
        TrOp::Commit => WireOp::Commit,
        TrOp::CommitRetaining => WireOp::CommitRetaining,
        TrOp::Rollback => WireOp::Rollback,
        TrOp::RollbackRetaining => WireOp::RollbackRetaining,
    };

    tr.put_u32(op as u32);
    tr.put_u32(tr_handle);

    tr.freeze()
}

/// Execute immediate request
pub fn exec_immediate(
    tr_handle: u32,
    dialect: u32,
    sql: &str,
    charset: &Charset,
) -> Result<Bytes, FbError> {
    let bytes = charset.encode(sql)?;
    let mut req = BytesMut::with_capacity(28 + bytes.len());

    req.put_u32(WireOp::ExecImmediate as u32);
    req.put_u32(tr_handle);
    req.put_u32(0); // Statement handle, apparently unused
    req.put_u32(dialect);
    req.put_wire_bytes(&bytes);
    req.put_u32(0); // TODO: parameters
    req.put_u32(BUFFER_LENGTH);

    Ok(req.freeze())
}

/// Statement allocation request (lazy response)
pub fn allocate_statement(db_handle: u32) -> Bytes {
    let mut req = BytesMut::with_capacity(8);

    req.put_u32(WireOp::AllocateStatement as u32);
    req.put_u32(db_handle);

    req.freeze()
}

/// Prepare statement request. Use u32::MAX as `stmt_handle` if the statement was allocated
/// in the previous request
pub fn prepare_statement(
    tr_handle: u32,
    stmt_handle: u32,
    dialect: u32,
    query: &str,
    charset: &Charset,
) -> Result<Bytes, FbError> {
    let bytes = charset.encode(query)?;
    let mut req = BytesMut::with_capacity(28 + bytes.len() + XSQLDA_DESCRIBE_VARS.len());

    req.put_u32(WireOp::PrepareStatement as u32);
    req.put_u32(tr_handle);
    req.put_u32(stmt_handle);
    req.put_u32(dialect);
    req.put_wire_bytes(&bytes);
    req.put_wire_bytes(&XSQLDA_DESCRIBE_VARS); // Data to be returned

    req.put_u32(BUFFER_LENGTH);

    Ok(req.freeze())
}

/// Statement information request, to continue a truncated prepare statement xsqlda response
pub fn info_sql(stmt_handle: u32, next_index: usize) -> Bytes {
    let mut req = BytesMut::with_capacity(24 + XSQLDA_DESCRIBE_VARS.len());

    let next_index = (next_index as u16).to_le_bytes();

    req.put_u32(WireOp::InfoSql as u32);
    req.put_u32(stmt_handle);
    req.put_u32(0); // Incarnation of object
    req.put_wire_bytes(
        &[
            &[
                ibase::isc_info_sql_sqlda_start as u8, // Describe a xsqlda
                2,
                next_index[0], // Index, first byte
                next_index[1], // Index, second byte
            ],
            &XSQLDA_DESCRIBE_VARS[..], // Data to be returned
        ]
        .concat(),
    );
    req.put_u32(BUFFER_LENGTH);

    req.freeze()
}

/// Close or drop statement request
pub fn free_statement(stmt_handle: u32, op: FreeStmtOp) -> Bytes {
    let mut req = BytesMut::with_capacity(12);

    req.put_u32(WireOp::FreeStatement as u32);
    req.put_u32(stmt_handle);
    req.put_u32(op as u32);

    req.freeze()
}

/// Execute prepared statement request.
pub fn execute(tr_handle: u32, stmt_handle: u32, input_blr: &[u8], input_data: &[u8]) -> Bytes {
    let mut req = BytesMut::with_capacity(36 + input_blr.len() + input_data.len());

    req.put_u32(WireOp::Execute as u32);
    req.put_u32(stmt_handle);
    req.put_u32(tr_handle);

    req.put_wire_bytes(input_blr);
    req.put_u32(0);
    req.put_u32(if input_blr.is_empty() { 0 } else { 1 });

    req.put_slice(input_data);

    req.freeze()
}

/// Execute prepared statement request.
pub fn execute2(
    tr_handle: u32,
    stmt_handle: u32,
    input_blr: &[u8],
    input_data: &[u8],
    output_blr: &[u8],
) -> Bytes {
    let mut req =
        BytesMut::with_capacity(40 + input_blr.len() + input_data.len() + output_blr.len());

    req.put_u32(WireOp::Execute2 as u32);
    req.put_u32(stmt_handle);
    req.put_u32(tr_handle);

    req.put_wire_bytes(input_blr);
    req.put_u32(0); // Input message number
    req.put_u32(if input_blr.is_empty() { 0 } else { 1 }); // Messages

    req.put_slice(input_data);

    req.put_wire_bytes(output_blr);
    req.put_u32(0); // Output message number

    req.freeze()
}

/// Fetch row request
pub fn fetch(stmt_handle: u32, blr: &[u8]) -> Bytes {
    let mut req = BytesMut::with_capacity(20 + blr.len());

    req.put_u32(WireOp::Fetch as u32);
    req.put_u32(stmt_handle);
    req.put_wire_bytes(blr);
    req.put_u32(0); // Message number
    req.put_u32(1); // Message count TODO: increase to return more rows in one fetch request

    req.freeze()
}

/// Create blob request
pub fn create_blob(tr_handle: u32) -> Bytes {
    let mut req = BytesMut::with_capacity(16);

    req.put_u32(WireOp::CreateBlob as u32);
    req.put_u32(tr_handle);
    req.put_u64(0); // Blob id, but we are creating one!?

    req.freeze()
}

/// Open blob request
pub fn open_blob(tr_handle: u32, blob_id: u64) -> Bytes {
    let mut req = BytesMut::with_capacity(16);

    req.put_u32(WireOp::OpenBlob as u32);
    req.put_u32(tr_handle);
    req.put_u64(blob_id);

    req.freeze()
}

/// Get blob segment request
pub fn get_segment(blob_handle: u32) -> Bytes {
    let mut req = BytesMut::with_capacity(16);

    req.put_u32(WireOp::GetSegment as u32);
    req.put_u32(blob_handle);
    req.put_u32(BUFFER_LENGTH);
    req.put_u32(0); // Data segment, apparently unused

    req.freeze()
}

/// Put blob segment request
pub fn put_segment(blob_handle: u32, segment: &[u8]) -> Bytes {
    let mut req = BytesMut::with_capacity(8 + segment.len());

    req.put_u32(WireOp::PutSegment as u32);
    req.put_u32(blob_handle);
    req.put_u32(segment.len() as u32);
    req.put_wire_bytes(segment);

    req.freeze()
}

/// Close blob segment request
pub fn close_blob(blob_handle: u32) -> Bytes {
    let mut req = BytesMut::with_capacity(8);

    req.put_u32(WireOp::CloseBlob as u32);
    req.put_u32(blob_handle);

    req.freeze()
}

#[derive(Debug)]
/// `WireOp::Response` response
pub struct Response {
    pub handle: u32,
    pub object_id: u64,
    pub data: Bytes,
}

/// Parse a server response (`WireOp::Response`)
pub fn parse_response(resp: &mut Bytes) -> Result<Response, FbError> {
    let handle = resp.get_u32()?;
    let object_id = resp.get_u64()?;

    let data = resp.get_wire_bytes()?;

    parse_status_vector(resp)?;

    Ok(Response {
        handle,
        object_id,
        data,
    })
}

/// Parse a server sql response (`WireOp::FetchResponse`)
pub fn parse_fetch_response(
    resp: &mut Bytes,
    xsqlda: &[XSqlVar],
    version: ProtocolVersion,
    charset: &Charset,
) -> Result<Option<Vec<ParsedColumn>>, FbError> {
<<<<<<< HEAD
    if resp.remaining() < 8 {
        return err_invalid_response();
    }

    // End of stream
    if resp.get_u32() == 100 {
        return Ok(None);
    }

    Ok(Some(parse_sql_response(resp, xsqlda, version, charset)?))
}

/// Parse a server sql response (`WireOp::SqlResponse`)
/// Identical to the FetchResponse, but has no status
pub fn parse_sql_response(
    resp: &mut Bytes,
    xsqlda: &[XSqlVar],
    version: ProtocolVersion,
    charset: &Charset,
) -> Result<Vec<ParsedColumn>, FbError> {
    let has_row = resp.get_u32() != 0;
    if !has_row {
=======
    const END_OF_STREAM: u32 = 100;

    let status = resp.get_u32()?;

    let has_row = resp.get_u32()? != 0;
    if !has_row && status != END_OF_STREAM {
>>>>>>> 6fa6b696
        return Err("Fetch returned no columns".into());
    }

    let null_map = if version >= ProtocolVersion::V13 {
        // Read the null bitmap, 8 columns per byte
        let mut len = xsqlda.len() / 8;
        len += if xsqlda.len() % 8 == 0 { 0 } else { 1 };
        if len % 4 != 0 {
            // Align to 4 bytes
            len += 4 - (len % 4);
        }

        if resp.remaining() < len {
            return err_invalid_response();
        }
        let null_map = resp.slice(..len);
        resp.advance(len)?;

        Some(null_map)
    } else {
        None
    };

    let read_null = |resp: &mut Bytes, i: usize| {
        if version >= ProtocolVersion::V13 {
            // read from the null bitmap
            Ok::<_, FbError>((null_map.as_ref().unwrap()[i / 8] >> (i % 8)) & 1 != 0)
        } else {
            // read from the response
            Ok(resp.get_u32()? != 0)
        }
    };

    let mut data = Vec::with_capacity(xsqlda.len());

    for (col_index, var) in xsqlda.iter().enumerate() {
        if version >= ProtocolVersion::V13 && read_null(resp, col_index)? {
            // There is no data in protocol 13 if null, so just continue
            data.push(ParsedColumn::Complete(Column::new(
                var.alias_name.clone(),
                SqlType::Null,
            )));
            continue;
        }

        // Remove nullable type indicator
        let sqltype = var.sqltype as u32 & (!1);

        match sqltype {
            ibase::SQL_VARYING => {
                let d = resp.get_wire_bytes()?;

                let null = read_null(resp, col_index)?;
                if null {
                    data.push(ParsedColumn::Complete(Column::new(
                        var.alias_name.clone(),
                        SqlType::Null,
                    )))
                } else {
                    data.push(ParsedColumn::Complete(Column::new(
                        var.alias_name.clone(),
                        SqlType::Text(charset.decode(&d[..])?),
                    )))
                }
            }

            ibase::SQL_INT64 => {
                let i = resp.get_i64()?;

                let null = read_null(resp, col_index)?;
                if null {
                    data.push(ParsedColumn::Complete(Column::new(
                        var.alias_name.clone(),
                        SqlType::Null,
                    )))
                } else {
                    data.push(ParsedColumn::Complete(Column::new(
                        var.alias_name.clone(),
                        SqlType::Integer(i),
                    )))
                }
            }

            ibase::SQL_DOUBLE => {
                let f = resp.get_f64()?;

                let null = read_null(resp, col_index)?;
                if null {
                    data.push(ParsedColumn::Complete(Column::new(
                        var.alias_name.clone(),
                        SqlType::Null,
                    )))
                } else {
                    data.push(ParsedColumn::Complete(Column::new(
                        var.alias_name.clone(),
                        SqlType::Floating(f),
                    )))
                }
            }

            #[cfg(feature = "date_time")]
            ibase::SQL_TIMESTAMP => {
                let ts = ibase::ISC_TIMESTAMP {
                    timestamp_date: resp.get_i32()?,
                    timestamp_time: resp.get_u32()?,
                };

                let null = read_null(resp, col_index)?;
                if null {
                    data.push(ParsedColumn::Complete(Column::new(
                        var.alias_name.clone(),
                        SqlType::Null,
                    )))
                } else {
                    data.push(ParsedColumn::Complete(Column::new(
                        var.alias_name.clone(),
                        SqlType::Timestamp(rsfbclient_core::date_time::decode_timestamp(ts)),
                    )))
                }
            }

            ibase::SQL_BLOB if var.sqlsubtype == 0 || var.sqlsubtype == 1 => {
                let id = resp.get_u64()?;

                let null = read_null(resp, col_index)?;
                if null {
                    data.push(ParsedColumn::Complete(Column::new(
                        var.alias_name.clone(),
                        SqlType::Null,
                    )))
                } else {
                    data.push(ParsedColumn::Blob {
                        binary: var.sqlsubtype == 0,
                        id: BlobId(id),
                        col_name: var.alias_name.clone(),
                    })
                }
            }

            ibase::SQL_BOOLEAN => {
                let b = resp.get_u8()? == 1;
                resp.advance(3)?; // Pad to 4 bytes

                let null = read_null(resp, col_index)?;

                if null {
                    data.push(ParsedColumn::Complete(Column::new(
                        var.alias_name.clone(),
                        SqlType::Null,
                    )))
                } else {
                    data.push(ParsedColumn::Complete(Column::new(
                        var.alias_name.clone(),
                        SqlType::Boolean(b),
                    )))
                }
            }

            sqltype => {
                return Err(format!(
                    "Conversion from sql type {} (subtype {}) not implemented",
                    sqltype, var.sqlsubtype
                )
                .into());
            }
        }
    }

    Ok(data)
}

/// Column data parsed from a fetch response
pub enum ParsedColumn {
    /// All data received
    Complete(Column),
    /// Blobs need more requests to get the actual data
    Blob {
        /// True if blob type 0
        binary: bool,
        /// Blob id
        id: BlobId,
        /// Column name
        col_name: String,
    },
}

impl ParsedColumn {
    /// Get the rest of the data needed for the columns if necessary
    pub fn into_column(
        self,
        conn: &mut FirebirdWireConnection,
        tr_handle: crate::TrHandle,
    ) -> Result<Column, FbError> {
        Ok(match self {
            ParsedColumn::Complete(c) => c,
            ParsedColumn::Blob {
                binary,
                id,
                col_name,
            } => {
                let mut data = Vec::with_capacity(256);

                let blob_handle = conn.open_blob(tr_handle, id)?;

                loop {
                    let (mut segment, end) = conn.get_segment(blob_handle)?;

                    data.put(&mut segment);

                    if end {
                        break;
                    }
                }

                conn.close_blob(blob_handle)?;

                Column::new(
                    col_name,
                    if binary {
                        SqlType::Binary(data)
                    } else {
                        SqlType::Text(conn.charset.decode(data)?)
                    },
                )
            }
        })
    }
}

/// Parses the error messages from the response
pub fn parse_status_vector(resp: &mut Bytes) -> Result<(), FbError> {
    // Sql error code (default to -1)
    let mut sql_code = -1;
    // Error messages
    let mut message = String::new();

    // Code of the last error message
    let mut gds_code = 0;
    // Error message argument index
    let mut num_arg = 0;

    loop {
        match resp.get_u32()? {
            // New error message
            ibase::isc_arg_gds => {
                gds_code = resp.get_u32()?;

                if gds_code != 0 {
                    message += gds_to_msg(gds_code);
                    num_arg = 0;
                }
            }

            // Error message arg number
            ibase::isc_arg_number => {
                let num = resp.get_i32()?;
                // Sql error code
                if gds_code == 335544436 {
                    sql_code = num
                }

                num_arg += 1;
                message = message.replace(&format!("@{}", num_arg), &format!("{}", num));
            }

            // Error message arg string
            ibase::isc_arg_string => {
                let msg = resp.get_wire_bytes()?;
                let msg = std::str::from_utf8(&msg[..]).unwrap_or("**Invalid message**");

                num_arg += 1;
                message = message.replace(&format!("@{}", num_arg), &msg);
            }

            // Aditional error message string
            ibase::isc_arg_interpreted => {
                let msg = resp.get_wire_bytes()?;
                let msg = std::str::from_utf8(&msg[..]).unwrap_or("**Invalid message**");

                message += msg;
            }

            ibase::isc_arg_sql_state => {
                resp.get_wire_bytes()?;
            }

            // End of error messages
            ibase::isc_arg_end => break,

            cod => {
                return Err(format!("Invalid / Unknown status vector item: {}", cod).into());
            }
        }
    }

    if message.ends_with('\n') {
        message.pop();
    }

    if !message.is_empty() {
        Err(FbError::Sql {
            code: sql_code,
            msg: message,
        })
    } else {
        Ok(())
    }
}

#[derive(Debug)]
/// Data from the response of a connection request
pub struct ConnectionResponse {
    pub version: ProtocolVersion,
    pub auth_plugin: Option<AuthPlugin>,
}

#[derive(Debug)]
pub struct AuthPlugin {
    pub kind: AuthPluginType,
    pub data: Option<SrpAuthData>,
    pub keys: Bytes,
}

/// Parse the connect response response (`WireOp::Accept`, `WireOp::AcceptData`, `WireOp::CondAccept` )
pub fn parse_accept(resp: &mut Bytes) -> Result<ConnectionResponse, FbError> {
    let op_code = resp.get_u32()?;

    if op_code == WireOp::Response as u32 {
        // Returned an error
        parse_response(resp)?;
    }

    if op_code != WireOp::Accept as u32
        && op_code != WireOp::AcceptData as u32
        && op_code != WireOp::CondAccept as u32
    {
        return err_conn_rejected(op_code);
    }

    let version =
        ProtocolVersion::try_from(resp.get_u32()?).map_err(|e| FbError::Other(e.to_string()))?;
    resp.get_u32()?; // Arch
    resp.get_u32()?; // Type

    let auth_plugin =
        if op_code == WireOp::AcceptData as u32 || op_code == WireOp::CondAccept as u32 {
            let auth_data = parse_srp_auth_data(&mut resp.get_wire_bytes()?)?;

            let plugin = AuthPluginType::parse(&resp.get_wire_bytes()?)?;

            let authenticated = resp.get_u32()? != 0;

            let keys = resp.get_wire_bytes()?;

            if authenticated {
                None
            } else {
                Some(AuthPlugin {
                    kind: plugin,
                    data: auth_data,
                    keys,
                })
            }
        } else {
            None
        };

    Ok(ConnectionResponse {
        version,
        auth_plugin,
    })
}

/// Parse an authentication continuation response (`WireOp::ContAuth`)
pub fn parse_cont_auth(resp: &mut Bytes) -> Result<AuthPlugin, FbError> {
    let op_code = resp.get_u32()?;

    if op_code == WireOp::Response as u32 {
        // Returned an error
        parse_response(resp)?;
    }

    if op_code != WireOp::ContAuth as u32 {
        return err_conn_rejected(op_code);
    }

    let auth_data = parse_srp_auth_data(&mut resp.get_wire_bytes()?)?;
    let plugin = AuthPluginType::parse(&resp.get_wire_bytes()?)?;
    let _plugin_list = resp.get_wire_bytes()?;
    let keys = resp.get_wire_bytes()?;

    Ok(AuthPlugin {
        kind: plugin,
        data: auth_data,
        keys,
    })
}

#[derive(Debug)]
pub struct SrpAuthData {
    pub salt: Box<[u8]>,
    pub pub_key: Box<[u8]>,
}

/// Parse the auth data from the Srp / Srp256 plugin
pub fn parse_srp_auth_data(resp: &mut Bytes) -> Result<Option<SrpAuthData>, FbError> {
    if resp.is_empty() {
        return Ok(None);
    }

    let len = resp.get_u16_le()? as usize;
    if resp.remaining() < len {
        return err_invalid_response();
    }
    let salt = resp.slice(..len);
    // * DO NOT PARSE AS HEXADECIMAL *
    let salt = salt.to_vec();
    resp.advance(len)?;

    let len = resp.get_u16_le()? as usize;
    if resp.remaining() < len {
        return err_invalid_response();
    }
    let mut pub_key = resp.slice(..len).to_vec();
    if len % 2 != 0 {
        // We need to add a 0 to the start
        pub_key = [b"0", &pub_key[..]].concat();
    }
    let pub_key =
        hex::decode(&pub_key).map_err(|_| FbError::from("Invalid hex pub_key in srp data"))?;
    resp.advance(len)?;

    Ok(Some(SrpAuthData {
        salt: salt.into_boxed_slice(),
        pub_key: pub_key.into_boxed_slice(),
    }))
}<|MERGE_RESOLUTION|>--- conflicted
+++ resolved
@@ -483,13 +483,11 @@
     version: ProtocolVersion,
     charset: &Charset,
 ) -> Result<Option<Vec<ParsedColumn>>, FbError> {
-<<<<<<< HEAD
-    if resp.remaining() < 8 {
-        return err_invalid_response();
-    }
-
-    // End of stream
-    if resp.get_u32() == 100 {
+    const END_OF_STREAM: u32 = 100;
+
+    let status = resp.get_u32()?;
+
+    if status == END_OF_STREAM {
         return Ok(None);
     }
 
@@ -504,16 +502,8 @@
     version: ProtocolVersion,
     charset: &Charset,
 ) -> Result<Vec<ParsedColumn>, FbError> {
-    let has_row = resp.get_u32() != 0;
+    let has_row = resp.get_u32()? != 0;
     if !has_row {
-=======
-    const END_OF_STREAM: u32 = 100;
-
-    let status = resp.get_u32()?;
-
-    let has_row = resp.get_u32()? != 0;
-    if !has_row && status != END_OF_STREAM {
->>>>>>> 6fa6b696
         return Err("Fetch returned no columns".into());
     }
 
