--- conflicted
+++ resolved
@@ -17,19 +17,11 @@
 lazy_static = "1.4.0"
 num-bigint = "0.3.1"
 num_enum = "0.5.1"
-<<<<<<< HEAD
 pwhash = "1.0.0"
 rand = "0.8.0"
-rsfbclient-core = { version = "0.13.0", path = "../rsfbclient-core" }
+rsfbclient-core = { version = "0.14.0", path = "../rsfbclient-core" }
 sha-1 = "0.9.2"
 sha2 = "0.9.2"
-=======
-pwhash = "0.3.1"
-rand = "0.7.3"
-rsfbclient-core = { version = "0.14.0", path = "../rsfbclient-core" }
-sha-1 = "0.9.1"
-sha2 = "0.9.1"
->>>>>>> 222c8429
 
 [features]
 fuzz_testing = []
